--- conflicted
+++ resolved
@@ -136,11 +136,7 @@
 
     pub fn resize(&mut self, width: u32, height: u32) {
         let ratio = width as f32 / height as f32;
-<<<<<<< HEAD
-        if ratio > 1.0 {
-=======
         if width > height {
->>>>>>> 9afd93fa
             self.fovy = self.fovx / ratio * self.fov2view_ratio;
         } else {
             self.fovx = self.fovy * ratio * self.fov2view_ratio;
