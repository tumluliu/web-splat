--- conflicted
+++ resolved
@@ -1,13 +1,20 @@
-use std::{collections::hash_map::DefaultHasher, hash::{Hash, Hasher}, io::{Read, Seek}};
+use std::{
+    collections::hash_map::DefaultHasher,
+    hash::{Hash, Hasher},
+    io::{Read, Seek},
+};
 
 #[cfg(target_arch = "wasm32")]
 use instant::{Duration, Instant};
-use renderer::{Display, RenderSettings};
+use renderer::Display;
 #[cfg(not(target_arch = "wasm32"))]
 use std::time::{Duration, Instant};
 use wgpu::Backends;
 
-use cgmath::{Deg, EuclideanSpace, MetricSpace, Point3, Quaternion, Vector2, Vector3};
+use cgmath::{
+    Deg, EuclideanSpace, InnerSpace, Matrix2, Matrix3, MetricSpace, Point3, Quaternion, Transform,
+    Vector2, Vector3,
+};
 use egui::Color32;
 use num_traits::One;
 
@@ -21,13 +28,13 @@
     dpi::PhysicalSize,
     event::{DeviceEvent, ElementState, Event, WindowEvent},
     event_loop::EventLoop,
-    keyboard::{ PhysicalKey, KeyCode},
+    keyboard::{KeyCode, PhysicalKey},
     window::{Window, WindowBuilder},
 };
 
 mod animation;
 mod ui;
-pub use animation::{Sampler, TrackingShot, Transition,Animation};
+pub use animation::{Animation, Sampler, TrackingShot, Transition};
 mod camera;
 pub use camera::{Camera, PerspectiveCamera, PerspectiveProjection};
 mod controller;
@@ -40,7 +47,7 @@
 mod ply;
 
 mod renderer;
-pub use renderer::GaussianRenderer;
+pub use renderer::{GaussianRenderer, SplattingArgs};
 
 mod scene;
 pub use self::scene::{Scene, SceneCamera, Split};
@@ -49,6 +56,10 @@
 mod ui_renderer;
 mod uniform;
 mod utils;
+
+pub struct RenderConfig {
+    pub no_vsync: bool,
+}
 
 pub struct WGPUContext {
     pub device: wgpu::Device,
@@ -97,7 +108,7 @@
                         max_texture_dimension_2d: 4096,
                         max_texture_dimension_3d: 1024,
                         max_uniform_buffer_binding_size: 16384,
-                        max_vertex_buffer_array_stride:0,
+                        max_vertex_buffer_array_stride: 0,
                         ..Default::default()
                     },
                     label: None,
@@ -115,10 +126,6 @@
     }
 }
 
-pub struct RenderConfig {
-    pub no_vsync: bool,
-}
-
 pub struct WindowContext {
     wgpu_context: WGPUContext,
     surface: wgpu::Surface,
@@ -129,7 +136,7 @@
     pc: PointCloud,
     renderer: GaussianRenderer,
     camera: PerspectiveCamera,
-    animation: Option<(Animation<PerspectiveCamera>,bool)>,
+    animation: Option<(Animation<PerspectiveCamera>, bool)>,
     controller: CameraController,
     scene: Option<Scene>,
     current_view: Option<usize>,
@@ -142,17 +149,16 @@
     display: Display,
 
     background_color: egui::Color32,
-<<<<<<< HEAD
     gaussian_scale_factor: f32,
+    max_sh_deg: u32,
 
     /// hash for the render settings
     /// if render settings dont change we dont have to rerender
-    render_settings_hash:Option<u64>
-=======
+    render_settings_hash: Option<u64>,
 
     saved_cameras: Vec<SceneCamera>,
+    #[cfg(feature = "video")]
     cameras_save_path: String,
->>>>>>> 18cb3811
 }
 
 impl WindowContext {
@@ -201,14 +207,9 @@
         let pc = PointCloud::load(&device, pc_file).unwrap();
         log::info!("loaded point cloud with {:} points", pc.num_points());
 
-        let renderer = GaussianRenderer::new(
-            &device,
-            &queue,
-            render_format,
-            pc.sh_deg(),
-            pc.compressed(),
-        )
-        .await;
+        let renderer =
+            GaussianRenderer::new(&device, &queue, render_format, pc.sh_deg(), pc.compressed())
+                .await;
 
         let aabb = pc.bbox();
         let aspect = size.width as f32 / size.height as f32;
@@ -240,12 +241,10 @@
             surface,
             config,
             renderer,
+            max_sh_deg: pc.sh_deg(),
             pc,
             camera: view_camera,
-            animation: None,
             controller,
-            scene: None,
-            current_view: None,
             ui_renderer,
             fps: 0.,
             #[cfg(not(target_arch = "wasm32"))]
@@ -253,13 +252,14 @@
             ui_visible: true,
             display,
             background_color: Color32::BLACK,
-<<<<<<< HEAD
-            render_settings_hash:None,
+            saved_cameras: Vec::new(),
+            #[cfg(feature = "video")]
+            cameras_save_path: "cameras_saved.json".to_string(),
+            animation: None,
+            scene: None,
+            current_view: None,
             gaussian_scale_factor: 1.,
-=======
-            saved_cameras: Vec::new(),
-            cameras_save_path: "cameras_saved.json".to_string(),
->>>>>>> 18cb3811
+            render_settings_hash: None,
         }
     }
 
@@ -283,15 +283,11 @@
     fn update(&mut self, dt: Duration) {
         // ema fps update
         self.fps = (1. / dt.as_secs_f32()) * 0.05 + self.fps * 0.95;
-        if let Some((next_camera,playing)) = &mut self.animation {
+        if let Some((next_camera, playing)) = &mut self.animation {
             if self.controller.user_inptut {
                 self.cancle_animation()
-            } else{
-                let dt = if *playing {
-                    dt
-                } else {
-                    Duration::ZERO
-                };
+            } else {
+                let dt = if *playing { dt } else { Duration::ZERO };
                 self.camera = next_camera.update(dt);
                 if next_camera.done() {
                     self.animation.take();
@@ -312,234 +308,6 @@
         self.camera.projection.znear = znear;
     }
 
-<<<<<<< HEAD
-    fn ui(&mut self) {
-        let ctx = &self.ui_renderer.ctx;
-        #[cfg(not(target_arch = "wasm32"))]
-        let stats = pollster::block_on(
-            self.renderer
-                .render_stats(&self.wgpu_context.device, &self.wgpu_context.queue),
-        );
-        #[cfg(not(target_arch = "wasm32"))]
-        let num_drawn = pollster::block_on(
-            self.renderer
-                .num_visible_points(&self.wgpu_context.device, &self.wgpu_context.queue),
-        );
-
-        #[cfg(not(target_arch = "wasm32"))]
-        self.history.push((
-            stats.preprocess_time,
-            stats.sort_time,
-            stats.rasterization_time,
-        ));
-        ctx.set_visuals(Visuals {
-            window_shadow: Shadow::small_light(),
-            ..Default::default()
-        });
-
-        #[cfg(not(target_arch = "wasm32"))]
-        egui::Window::new("Render Stats")
-            .default_width(200.)
-            .default_height(100.)
-            .show(ctx, |ui| {
-                use egui::TextStyle;
-                egui::Grid::new("timing").num_columns(2).show(ui, |ui| {
-                    ui.colored_label(egui::Color32::WHITE, "FPS");
-                    ui.label(format!("{:}", self.fps as u32));
-                    ui.end_row();
-                    ui.colored_label(egui::Color32::WHITE, "Visible points");
-                    ui.label(format!(
-                        "{:} ({:.2}%)",
-                        num_drawn,
-                        (num_drawn as f32 / self.pc.num_points() as f32) * 100.
-                    ));
-                });
-                let history = self.history.to_vec();
-                let pre: Vec<f32> = history.iter().map(|v| v.0.as_secs_f32() * 1000.).collect();
-                let sort: Vec<f32> = history.iter().map(|v| v.1.as_secs_f32() * 1000.).collect();
-                let rast: Vec<f32> = history.iter().map(|v| v.2.as_secs_f32() * 1000.).collect();
-
-                ui.label("Frame times (ms):");
-                egui_plot::Plot::new("frame times")
-                    .allow_drag(false)
-                    .allow_boxed_zoom(false)
-                    .allow_zoom(false)
-                    .allow_scroll(false)
-                    .y_axis_width(1)
-                    .y_axis_label("ms")
-                    .auto_bounds_y()
-                    .auto_bounds_x()
-                    .show_axes([false, true])
-                    .legend(Legend {
-                        text_style: TextStyle::Body,
-                        background_alpha: 1.,
-                        position: egui_plot::Corner::LeftBottom,
-                    })
-                    .show(ui, |ui| {
-                        let line =
-                            egui_plot::Line::new(PlotPoints::from_ys_f32(&pre)).name("preprocess");
-                        ui.line(line);
-                        let line =
-                            egui_plot::Line::new(PlotPoints::from_ys_f32(&sort)).name("sorting");
-                        ui.line(line);
-                        let line =
-                            egui_plot::Line::new(PlotPoints::from_ys_f32(&rast)).name("rasterize");
-                        ui.line(line);
-                    });
-            });
-
-        egui::Window::new("🎮")
-            .default_width(200.)
-            .resizable(false)
-            .default_height(100.)
-            .default_open(false)
-            .movable(false)
-            .anchor(Align2::LEFT_BOTTOM, Vec2::new(10., -10.))
-            .show(ctx, |ui| {
-                egui::Grid::new("controls")
-                    .num_columns(2)
-                    .striped(true)
-                    .show(ui, |ui| {
-                        ui.strong("Camera");
-                        ui.end_row();
-                        ui.label("Rotate Camera");
-                        ui.label("Left click + drag");
-                        ui.end_row();
-
-                        ui.label("Move Target/Center");
-                        ui.label("Right click + drag");
-                        ui.end_row();
-
-                        ui.label("Tilt Camera");
-                        ui.label("Alt + drag mouse");
-                        ui.end_row();
-
-                        ui.label("Zoom");
-                        ui.label("Mouse wheel");
-                        ui.end_row();
-
-                        ui.label("Toggle UI");
-                        ui.label("U");
-                        ui.end_row();
-
-                        ui.strong("Scene Views");
-                        ui.end_row();
-                        ui.label("Views 0-9");
-                        ui.label("0-9");
-                        ui.end_row();
-                        ui.label("Random view");
-                        ui.label("R");
-                        ui.end_row();
-                        ui.label("Next View");
-                        ui.label("Page Up");
-                        ui.end_row();
-                        ui.label("Previous View");
-                        ui.label("Page Down");
-                        ui.end_row();
-                        ui.label("Snap to nearest view");
-                        ui.label("N");
-                        ui.end_row();
-                        ui.label("Start/Stop Tracking shot");
-                        ui.label("T");
-                        ui.end_row();
-                    });
-            });
-
-        egui::Window::new("⚙ Render Settings").show(ctx, |ui| {
-            egui::Grid::new("render_settings")
-                .num_columns(2)
-                .striped(true)
-                .show(ui, |ui| {
-                    ui.label("Background Color");
-                    egui::color_picker::color_edit_button_srgba(
-                        ui,
-                        &mut self.background_color,
-                        egui::color_picker::Alpha::BlendOrAdditive,
-                    );
-                    ui.end_row();
-                    ui.label("Gaussian Scaling");
-                    ui.add(egui::DragValue::new(&mut self.gaussian_scale_factor).clamp_range(1e-4..=1.).speed(1e-2));
-                });
-        });
-
-        let mut new_camera = None;
-        let mut toggle_tracking_shot = false;
-        egui::Window::new("ℹ Scene")
-            .default_width(200.)
-            .resizable(false)
-            .default_height(100.)
-            .show(ctx, |ui| {
-                egui::Grid::new("scene info")
-                    .num_columns(2)
-                    .striped(false)
-                    .show(ui, |ui| {
-                        ui.strong("Gaussians:");
-                        ui.label(self.pc.num_points().to_string());
-                        ui.end_row();
-                        ui.strong("SH Degree:");
-                        ui.label(self.pc.sh_deg().to_string());
-                        ui.end_row();
-                        ui.strong("Compressed:");
-                        ui.label(self.pc.compressed().to_string());
-                        ui.end_row();
-                    });
-
-                if let Some(scene) = &self.scene {
-                    let nearest = scene.nearest_camera(self.camera.position, None);
-                    ui.separator();
-                    ui.heading("Training Images");
-                    egui::Grid::new("image info")
-                        .num_columns(2)
-                        .striped(true)
-                        .show(ui, |ui| {
-                            ui.strong("Images");
-                            ui.label(scene.num_cameras().to_string());
-                            ui.end_row();
-                            ui.strong("Current");
-
-                            if let Some(c) = &mut self.current_view {
-                                ui.horizontal(|ui| {
-                                    let drag =
-                                        ui.add(egui::DragValue::new(c).clamp_range(
-                                            0..=(scene.num_cameras().saturating_sub(1)),
-                                        ));
-                                    if drag.changed() {
-                                        new_camera = Some(*c);
-                                    }
-                                    ui.label(scene.camera(*c).split.to_string());
-                                });
-                            }
-                        });
-                        if ui.button(format!("Snap to closest ({nearest})")).clicked() {
-                            new_camera = Some(nearest);
-                        }
-                        let text = if self.animation.is_some() {
-                            "Stop tracking shot"
-                        } else {
-                            "Start tracking shot"
-                        };
-                        if ui.button(text).clicked() {
-                            toggle_tracking_shot = true;
-                        }
-                }
-            });
-
-        if let Some(c) = new_camera {
-            self.current_view = new_camera;
-            let c = self.scene.as_ref().unwrap().camera(c);
-            self.set_camera(c, Duration::from_millis(200));
-        }
-        if toggle_tracking_shot {
-            if self.animation.is_none() {
-                self.start_tracking_shot(Some(Split::Test))
-            } else {
-                self.stop_animation();
-            }
-        }
-    }
-
-=======
->>>>>>> 18cb3811
     fn render(&mut self) -> Result<(), wgpu::SurfaceError> {
         let window_size = self.window.inner_size();
         if window_size.width != self.config.width || window_size.height != self.config.height {
@@ -554,16 +322,21 @@
         let view_srgb = output.texture.create_view(&Default::default());
         let rgba = self.background_color.to_srgba_unmultiplied();
 
-        let render_settings = RenderSettings {
+        let render_settings = SplattingArgs {
             camera: self.camera,
-            viewport:Vector2::new(output.texture.size().width, output.texture.size().height),
+            viewport: Vector2::new(output.texture.size().width, output.texture.size().height),
             gaussian_scaling: self.gaussian_scale_factor,
-        };  
+            max_sh_deg: self.max_sh_deg,
+        };
         let mut hasher = DefaultHasher::new();
         render_settings.hash(&mut hasher);
         let settings_hash = hasher.finish();
-        
-        if self.render_settings_hash.and_then(|v|Some(v!=settings_hash)).unwrap_or(true){
+
+        if self
+            .render_settings_hash
+            .and_then(|v| Some(v != settings_hash))
+            .unwrap_or(true)
+        {
             self.renderer.render(
                 &self.wgpu_context.device,
                 &self.wgpu_context.queue,
@@ -573,7 +346,6 @@
             );
             self.render_settings_hash.replace(settings_hash);
         }
-        
 
         let mut encoder =
             self.wgpu_context
@@ -582,18 +354,22 @@
                     label: Some("display"),
                 });
 
-        self.display.render(&mut encoder, &view_rgb, wgpu::Color {
-            r: rgba[0] as f64 / 255.,
-            g: rgba[1] as f64 / 255.,
-            b: rgba[2] as f64 / 255.,
-            a: rgba[3] as f64 / 255.,
-        },);
+        self.display.render(
+            &mut encoder,
+            &view_rgb,
+            wgpu::Color {
+                r: rgba[0] as f64 / 255.,
+                g: rgba[1] as f64 / 255.,
+                b: rgba[2] as f64 / 255.,
+                a: rgba[3] as f64 / 255.,
+            },
+        );
         self.wgpu_context.queue.submit([encoder.finish()]);
 
         if self.ui_visible {
             // ui rendering
             self.ui_renderer.begin_frame(&self.window);
-            ui::ui( self);
+            ui::ui(self);
 
             let shapes = self.ui_renderer.end_frame(&self.window);
 
@@ -636,30 +412,32 @@
 
     fn start_tracking_shot(&mut self) {
         if self.saved_cameras.len() > 1 {
-            let a = Animation::new(Duration::from_secs_f32(self.saved_cameras.len() as f32*2.), true, Box::new(TrackingShot::from_scene(
-                self.saved_cameras.clone(),
-            )));
-            self.animation = Some((a,true));
-        }
-    }
-    
+            let a = Animation::new(
+                Duration::from_secs_f32(self.saved_cameras.len() as f32 * 2.),
+                true,
+                Box::new(TrackingShot::from_scene(self.saved_cameras.clone())),
+            );
+            self.animation = Some((a, true));
+        }
+    }
+
     fn cancle_animation(&mut self) {
         self.animation.take();
         self.controller.reset_to_camera(self.camera);
     }
 
     fn stop_animation(&mut self) {
-        if let Some((_animation,playing)) = &mut self.animation{
+        if let Some((_animation, playing)) = &mut self.animation {
             *playing = false;
         }
         self.controller.reset_to_camera(self.camera);
     }
 
-    fn set_scene_camera(&mut self, i:usize) {
-        if let Some(scene) =&self.scene{
+    fn set_scene_camera(&mut self, i: usize) {
+        if let Some(scene) = &self.scene {
             self.current_view.replace(i);
             log::info!("view moved to camera {i}");
-            self.set_camera(scene.camera(i).unwrap(),Duration::from_millis(200));
+            self.set_camera(scene.camera(i).unwrap(), Duration::from_millis(200));
         }
     }
 
@@ -672,12 +450,16 @@
             self.update_camera(camera.into())
         } else {
             let target_camera = camera.into();
-            let a = Animation::new(animation_duration, false, Box::new(Transition::new(
-                self.camera.clone(),
-                target_camera,
-                smoothstep,
-            )));
-            self.animation = Some((a,true));
+            let a = Animation::new(
+                animation_duration,
+                false,
+                Box::new(Transition::new(
+                    self.camera.clone(),
+                    target_camera,
+                    smoothstep,
+                )),
+            );
+            self.animation = Some((a, true));
         }
     }
 
@@ -692,11 +474,11 @@
             0
         };
         let max_id = self.saved_cameras.iter().map(|c| c.id).max().unwrap_or(0);
-        let id = max_id.max(max_scene_id) +1;
+        let id = max_id.max(max_scene_id) + 1;
         self.saved_cameras.push(SceneCamera::from_perspective(
             self.camera,
             id.to_string(),
-            id ,
+            id,
             Vector2::new(self.config.width, self.config.height),
             Split::Test,
         ));
@@ -754,7 +536,7 @@
                 doc.body()
             })
             .and_then(|body| {
-                let canvas = window.canvas();
+                let canvas = window.canvas().unwrap();
                 canvas.set_id("window-canvas");
                 canvas.set_width(body.client_width() as u32);
                 canvas.set_height(body.client_height() as u32);
@@ -863,7 +645,7 @@
             },
             WindowEvent::MouseInput { state:button_state, button, .. }=>{
                 match button {
-                    winit::event::MouseButton::Left => state.controller.left_mouse_pressed = *button_state == ElementState::Pressed,
+                    winit::event::MouseButton::Left =>                         state.controller.left_mouse_pressed = *button_state == ElementState::Pressed,
                     winit::event::MouseButton::Right => state.controller.right_mouse_pressed = *button_state == ElementState::Pressed,
                     _=>{}
                 }
@@ -904,8 +686,9 @@
 
 #[cfg(target_arch = "wasm32")]
 #[wasm_bindgen]
-pub fn run_wasm(pc: Vec<u8>, scene: Option<Vec<u8>>) {
+pub async fn run_wasm(pc: Vec<u8>, scene: Option<Vec<u8>>) {
     use std::io::Cursor;
+
     std::panic::set_hook(Box::new(console_error_panic_hook::hook));
     console_log::init().expect("could not initialize logger");
     let pc_reader = Cursor::new(pc);
