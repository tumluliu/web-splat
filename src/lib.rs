use std::{
    collections::hash_map::DefaultHasher,
    hash::{Hash, Hasher},
    io::{Read, Seek},
    path::{Path, PathBuf},
    sync::Arc,
};

use image::Pixel;
#[cfg(target_arch = "wasm32")]
use instant::{Duration, Instant};
use renderer::Display;
#[cfg(not(target_arch = "wasm32"))]
use std::time::{Duration, Instant};
use wgpu::{util::DeviceExt, Backends, Extent3d};

<<<<<<< HEAD
use cgmath::{
    Deg, EuclideanSpace, MetricSpace, Point3, Quaternion, UlpsEq, Vector2, Vector3
};
=======
use cgmath::{Deg, EuclideanSpace, Euler, Point3, Quaternion, UlpsEq, Vector2, Vector3};
>>>>>>> 9afd93fa
use egui::Color32;
use num_traits::One;

use utils::key_to_num;
#[cfg(not(target_arch = "wasm32"))]
use utils::RingBuffer;

#[cfg(target_arch = "wasm32")]
use wasm_bindgen::prelude::wasm_bindgen;
use winit::{
    dpi::PhysicalSize,
    event::{DeviceEvent, ElementState, Event, WindowEvent},
    event_loop::EventLoop,
    keyboard::{KeyCode, PhysicalKey},
    window::{Window, WindowBuilder},
};

mod animation;
mod ui;
pub use animation::{Animation, Sampler, TrackingShot, Transition};
mod camera;
pub use camera::{Camera, PerspectiveCamera, PerspectiveProjection};
mod controller;
pub use controller::CameraController;
mod pointcloud;
pub use pointcloud::PointCloud;

mod debug;
pub mod io;

mod renderer;
pub use renderer::{GaussianRenderer, SplattingArgs};

mod scene;
use crate::utils::GPUStopwatch;

pub use self::scene::{Scene, SceneCamera, Split};

pub mod gpu_rs;
mod lines;
mod ui_renderer;
mod uniform;
mod utils;

pub struct RenderConfig {
    pub no_vsync: bool,
    pub skybox: Option<PathBuf>,
    pub hdr: bool,
}

pub struct WGPUContext {
    pub device: wgpu::Device,
    pub queue: wgpu::Queue,
    pub adapter: wgpu::Adapter,
}

impl WGPUContext {
    pub async fn new_instance() -> Self {
        let instance = wgpu::Instance::new(wgpu::InstanceDescriptor {
            backends: Backends::PRIMARY,
            ..Default::default()
        });

        return WGPUContext::new(&instance, None).await;
    }

    pub async fn new(instance: &wgpu::Instance, surface: Option<&wgpu::Surface<'static>>) -> Self {
        let adapter = wgpu::util::initialize_adapter_from_env_or_default(instance, surface)
            .await
            .unwrap();

        #[cfg(target_arch = "wasm32")]
        let required_features = wgpu::Features::default();
        #[cfg(not(target_arch = "wasm32"))]
        let required_features = wgpu::Features::TIMESTAMP_QUERY
            | wgpu::Features::TEXTURE_FORMAT_16BIT_NORM
            | wgpu::Features::TEXTURE_ADAPTER_SPECIFIC_FORMAT_FEATURES;

        let (device, queue) = adapter
            .request_device(
                &wgpu::DeviceDescriptor {
                    required_features,
                    #[cfg(not(target_arch = "wasm32"))]
                    required_limits: wgpu::Limits {
                        max_storage_buffer_binding_size: (1 << 30) - 1,
                        max_buffer_size: (1 << 30) - 1,
                        max_storage_buffers_per_shader_stage: 12,
                        max_compute_workgroup_storage_size: 1 << 15,
                        ..Default::default()
                    },

                    #[cfg(target_arch = "wasm32")]
                    required_limits: wgpu::Limits {
                        max_compute_workgroup_storage_size: 1 << 15,
                        max_texture_dimension_1d: 4096,
                        max_texture_dimension_2d: 4096,
                        max_texture_dimension_3d: 1024,
                        max_uniform_buffer_binding_size: 16384,
                        max_vertex_buffer_array_stride: 0,
                        ..Default::default()
                    },
                    label: None,
                },
                None,
            )
            .await
            .unwrap();

        Self {
            device,
            queue,
            adapter,
        }
    }
}

pub struct WindowContext {
    wgpu_context: WGPUContext,
    surface: wgpu::Surface<'static>,
    config: wgpu::SurfaceConfiguration,
    window: Arc<Window>,
    scale_factor: f32,

    pc: PointCloud,
    pointcloud_file_path: Option<PathBuf>,
    renderer: GaussianRenderer,
    animation: Option<(Animation<PerspectiveCamera>, bool)>,
    controller: CameraController,
    scene: Option<Scene>,
    scene_file_path: Option<PathBuf>,
    current_view: Option<usize>,
    ui_renderer: ui_renderer::EguiWGPU,
    fps: f32,
    ui_visible: bool,

    #[cfg(not(target_arch = "wasm32"))]
    history: RingBuffer<(Duration, Duration, Duration)>,
    display: Display,

    background_color: egui::Color32,

    /// hash for the render settings
    /// if render settings dont change we dont have to rerender
    render_settings_hash: Option<u64>,
    splatting_args: SplattingArgs,

    saved_cameras: Vec<SceneCamera>,
    #[cfg(feature = "video")]
    cameras_save_path: String,

    line_renderer: lines::LineRenderer,
    debug_lines: debug::DebugLines,

    stopwatch: Option<GPUStopwatch>,
}

impl WindowContext {
    // Creating some of the wgpu types requires async code
    async fn new<R: Read + Seek>(
        window: Window,
        pc_file: R,
        render_config: &RenderConfig,
    ) -> anyhow::Result<Self> {
        let mut size = window.inner_size();
        if size == PhysicalSize::new(0, 0) {
            size = PhysicalSize::new(800, 600);
        }

        let window = Arc::new(window);

        let instance = wgpu::Instance::new(wgpu::InstanceDescriptor::default());

        let surface: wgpu::Surface = instance.create_surface(window.clone())?;

        let wgpu_context = WGPUContext::new(&instance, Some(&surface)).await;

        log::info!("device: {:?}", wgpu_context.adapter.get_info().name);

        let device = &wgpu_context.device;
        let queue = &wgpu_context.queue;

        let surface_caps = surface.get_capabilities(&wgpu_context.adapter);

        let surface_format = surface_caps
            .formats
            .iter()
            .filter(|f| f.is_srgb())
            .next()
            .unwrap_or(&surface_caps.formats[0])
            .clone();

        let render_format = if render_config.hdr{ wgpu::TextureFormat::Rgba16Float}else{wgpu::TextureFormat::Rgba8Unorm};

        let config = wgpu::SurfaceConfiguration {
            usage: wgpu::TextureUsages::RENDER_ATTACHMENT,
            format: surface_format,
            width: size.width,
            height: size.height,
            desired_maximum_frame_latency: 2,
            present_mode: if render_config.no_vsync {
                wgpu::PresentMode::AutoNoVsync
            } else {
                wgpu::PresentMode::AutoVsync
            },
            alpha_mode: wgpu::CompositeAlphaMode::Auto,
            view_formats: vec![surface_format.remove_srgb_suffix()],
        };
        surface.configure(&device, &config);

        let pc_raw = io::GenericGaussianPointCloud::load(pc_file)?;
        let pc = PointCloud::new(&device, pc_raw)?;
        log::info!("loaded point cloud with {:} points", pc.num_points());

        let renderer =
            GaussianRenderer::new(&device, &queue, render_format, pc.sh_deg(), pc.compressed())
                .await;

        let aabb = pc.bbox();
        let aspect = size.width as f32 / size.height as f32;
        let view_camera = PerspectiveCamera::new(
            aabb.center() - Vector3::new(1., 1., 1.) * aabb.radius() * 0.5,
            Quaternion::one(),
            PerspectiveProjection::new(
                Vector2::new(size.width, size.height),
                Vector2::new(Deg(45.), Deg(45. / aspect)),
                0.01,
                1000.,
            ),
        );

        let mut controller = CameraController::new(0.1, 0.05);
        controller.center = pc.center();
        // controller.up = pc.up;
        let ui_renderer = ui_renderer::EguiWGPU::new(device, surface_format, &window);

        let display = Display::new(
            device,
            render_format,
            surface_format.remove_srgb_suffix(),
            size.width,
            size.height,
        );

        let line_renderer = lines::LineRenderer::new(device, render_format);

        let stopwatch = if cfg!(not(target_arch = "wasm32")) {
            Some(GPUStopwatch::new(device, Some(3)))
        } else {
            None
        };

        let debug_lines = debug::DebugLines::new(&pc);
        Ok(Self {
            wgpu_context,
            scale_factor: window.scale_factor() as f32,
            window,
            surface,
            config,
            renderer,
            splatting_args: SplattingArgs {
                camera: view_camera,
                viewport: Vector2::new(size.width, size.height),
                gaussian_scaling: 1.,
                max_sh_deg: pc.sh_deg(),
                show_env_map: false,
                mip_splatting: None,
                kernel_size: None,
                clipping_box: None,
                walltime: Duration::ZERO,
                scene_center: None,
                scene_extend: None,
            },
            pc,
            // camera: view_camera,
            controller,
            ui_renderer,
            fps: 0.,
            #[cfg(not(target_arch = "wasm32"))]
            history: RingBuffer::new(512),
            ui_visible: true,
            display,
            background_color: Color32::BLACK,
            saved_cameras: Vec::new(),
            #[cfg(feature = "video")]
            cameras_save_path: "cameras_saved.json".to_string(),
            animation: None,
            scene: None,
            current_view: None,
            render_settings_hash: None,
            pointcloud_file_path: None,
            scene_file_path: None,

            line_renderer,
            debug_lines,

            stopwatch,
        })
    }

    fn reload(&mut self) -> anyhow::Result<()> {
        if let Some(file_path) = &self.pointcloud_file_path {
            log::info!("reloading volume from {:?}", file_path);
            let file = std::fs::File::open(file_path)?;
            let pc_raw = io::GenericGaussianPointCloud::load(file)?;
            self.pc = PointCloud::new(&self.wgpu_context.device, pc_raw)?;
        } else {
            return Err(anyhow::anyhow!("no pointcloud file path present"));
        }
        if let Some(scene_path) = &self.scene_file_path {
            log::info!("reloading scene from {:?}", scene_path);
            let file = std::fs::File::open(scene_path)?;

            self.set_scene(Scene::from_json(file)?);
        }
        Ok(())
    }

    fn resize(&mut self, new_size: winit::dpi::PhysicalSize<u32>, scale_factor: Option<f32>) {
        if new_size.width > 0 && new_size.height > 0 {
            self.config.width = new_size.width;
            self.config.height = new_size.height;
            self.surface
                .configure(&self.wgpu_context.device, &self.config);
            self.display
                .resize(&self.wgpu_context.device, new_size.width, new_size.height);
<<<<<<< HEAD
            
=======
            self.splatting_args
                .camera
                .projection
                .resize(new_size.width, new_size.height);
>>>>>>> 9afd93fa
            self.splatting_args.viewport = Vector2::new(new_size.width, new_size.height);
            self.splatting_args.camera.projection
            .resize(new_size.width,new_size.height);
        }
        if let Some(scale_factor) = scale_factor {
            if scale_factor > 0. {
                self.scale_factor = scale_factor;
            }
        }
    }

    fn update(&mut self, dt: Duration) {
        // ema fps update
        self.fps = (1. / dt.as_secs_f32()) * 0.05 + self.fps * 0.95;
        self.splatting_args.walltime += dt;
        if let Some((next_camera, playing)) = &mut self.animation {
            if self.controller.user_inptut {
                self.cancle_animation()
            } else {
                let dt = if *playing { dt } else { Duration::ZERO };
                self.splatting_args.camera = next_camera.update(dt);
                self.splatting_args.camera.projection.resize(self.config.width, self.config.height);
                if next_camera.done() {
                    self.animation.take();
                    self.controller.reset_to_camera(self.splatting_args.camera);
                }
            }
        } else {
            self.controller
                .update_camera(&mut self.splatting_args.camera, dt);

            // check if camera moved out of selected view
            if let Some(idx) = self.current_view {
                if let Some(scene) = &self.scene {
                    if let Some(camera) = scene.camera(idx) {
                        let scene_camera: PerspectiveCamera = camera.into();
                        if !self.splatting_args.camera.position.ulps_eq(
                            &scene_camera.position,
                            1e-4,
                            f32::default_max_ulps(),
                        ) || !self.splatting_args.camera.rotation.ulps_eq(
                            &scene_camera.rotation,
                            1e-4,
                            f32::default_max_ulps(),
                        ) {
                            self.current_view.take();
                        }
                    }
                }
            }
        }

        let mut aabb = self.pc.bbox().clone();
        aabb.grow_union(self.debug_lines.bbox());
        self.splatting_args.camera.fit_near_far(&aabb);
    }

    fn render(&mut self) -> Result<(), wgpu::SurfaceError> {
        self.stopwatch.as_mut().map(|s| s.reset());
        let window_size = self.window.inner_size();
        if window_size.width != self.config.width || window_size.height != self.config.height {
            self.resize(window_size, None);
        }

        let output = self.surface.get_current_texture()?;
        let view_rgb = output.texture.create_view(&wgpu::TextureViewDescriptor {
            format: Some(self.config.format.remove_srgb_suffix()),
            ..Default::default()
        });
        let view_srgb = output.texture.create_view(&Default::default());
        let rgba = self.background_color.to_srgba_unmultiplied();

        let mut hasher = DefaultHasher::new();
        self.splatting_args.hash(&mut hasher);
        let settings_hash = hasher.finish();

        // do prepare stuff

        let mut encoder =
            self.wgpu_context
                .device
                .create_command_encoder(&wgpu::CommandEncoderDescriptor {
                    label: Some("render command encoder"),
                });

        let redraw = self
            .render_settings_hash
            .and_then(|v| Some(v != settings_hash))
            .unwrap_or(true)
            || self.debug_lines.any_visible();

        if redraw {
            self.renderer.prepare(
                &mut encoder,
                &self.wgpu_context.device,
                &self.wgpu_context.queue,
                &self.pc,
                self.splatting_args,
                (&mut self.stopwatch).into(),
            );
            self.render_settings_hash.replace(settings_hash);
        }

        self.line_renderer.prepare(
            &mut encoder,
            &self.wgpu_context.queue,
            &self.wgpu_context.device,
            &self.debug_lines.visible_lines(),
        );
        if let Some(stopwatch) = &mut self.stopwatch {
            stopwatch.start(&mut encoder, "rasterization").unwrap();
        }
        if redraw {
            let mut render_pass = encoder.begin_render_pass(&wgpu::RenderPassDescriptor {
                label: Some("render pass"),
                color_attachments: &[Some(wgpu::RenderPassColorAttachment {
                    view: self.display.texture(),
                    resolve_target: None,
                    ops: wgpu::Operations {
                        load: wgpu::LoadOp::Clear(wgpu::Color {
                            r: self.background_color.r() as f64 / 255.,
                            g: self.background_color.g() as f64 / 255.,
                            b: self.background_color.b() as f64 / 255.,
                            a: 1.,
                        }),
                        store: wgpu::StoreOp::Store,
                    },
                })],
                ..Default::default()
            });
            self.renderer.render(&mut render_pass, &self.pc);

            self.line_renderer
                .render(&mut render_pass, self.renderer.camera());
        }
        if let Some(stopwatch) = &mut self.stopwatch {
            stopwatch.stop(&mut encoder, "rasterization").unwrap();
        }

        self.display.render(
            &mut encoder,
            &view_rgb,
            wgpu::Color {
                r: rgba[0] as f64 / 255.,
                g: rgba[1] as f64 / 255.,
                b: rgba[2] as f64 / 255.,
                a: rgba[3] as f64 / 255.,
            },
            self.renderer.camera(),
            &self.renderer.render_settings(),
        );
        self.stopwatch.as_mut().map(|s| s.end(&mut encoder));
        self.wgpu_context.queue.submit([encoder.finish()]);

        if self.ui_visible {
            // ui rendering
            self.ui_renderer.begin_frame(&self.window);
            ui::ui(self);

            let shapes = self.ui_renderer.end_frame(&self.window);

            self.ui_renderer.paint(
                PhysicalSize {
                    width: output.texture.size().width,
                    height: output.texture.size().height,
                },
                self.scale_factor,
                &self.wgpu_context.device,
                &self.wgpu_context.queue,
                &view_srgb,
                shapes,
            );
        }

        output.present();
        Ok(())
    }

    fn set_scene(&mut self, scene: Scene) {
        self.splatting_args.scene_extend = Some(scene.extend());
        self.debug_lines.set_scene(&scene);
        let mut center = Point3::origin();
        for c in scene.cameras(None) {
            let z_axis: Vector3<f32> = c.rotation[2].into();
            center += Vector3::from(c.position) + z_axis * 2.;
        }
        center /= scene.num_cameras() as f32;

        self.controller.center = center;
        self.scene.replace(scene);
        if self.saved_cameras.is_empty() {
            self.saved_cameras = self
                .scene
                .as_ref()
                .unwrap()
                .cameras(Some(Split::Test))
                .clone();
        }
    }

    fn set_env_map<P: AsRef<Path>>(&mut self, path: P) -> anyhow::Result<()> {
        let env_map_exr = image::open(path)?;
        let env_map_data: Vec<[f32; 4]> = env_map_exr
            .as_rgb32f()
            .ok_or(anyhow::anyhow!("env map must be rgb"))?
            .pixels()
            .map(|p| p.to_rgba().0)
            .collect();

        let env_texture = self.wgpu_context.device.create_texture_with_data(
            &self.wgpu_context.queue,
            &wgpu::TextureDescriptor {
                label: Some("env map texture"),
                size: Extent3d {
                    width: env_map_exr.width(),
                    height: env_map_exr.height(),
                    depth_or_array_layers: 1,
                },
                mip_level_count: 1,
                sample_count: 1,
                dimension: wgpu::TextureDimension::D2,
                format: wgpu::TextureFormat::Rgba32Float,
                usage: wgpu::TextureUsages::TEXTURE_BINDING,
                view_formats: &[],
            },
            wgpu::util::TextureDataOrder::LayerMajor,
            bytemuck::cast_slice(&env_map_data.as_slice()),
        );
        self.display.set_env_map(
            &self.wgpu_context.device,
            Some(&env_texture.create_view(&Default::default())),
        );
        self.splatting_args.show_env_map = true;
        Ok(())
    }

    fn start_tracking_shot(&mut self) {
        if self.saved_cameras.len() > 1 {
            let shot = TrackingShot::from_cameras(self.saved_cameras.clone());
            self.debug_lines.set_tracking_shot(&shot);
            let a = Animation::new(
                Duration::from_secs_f32(self.saved_cameras.len() as f32 * 2.),
                true,
                Box::new(shot),
            );
            self.animation = Some((a, true));
        }
    }

    fn cancle_animation(&mut self) {
        self.animation.take();
        self.controller.reset_to_camera(self.splatting_args.camera);
    }

    fn stop_animation(&mut self) {
        if let Some((_animation, playing)) = &mut self.animation {
            *playing = false;
        }
        self.controller.reset_to_camera(self.splatting_args.camera);
    }

    fn set_scene_camera(&mut self, i: usize) {
        if let Some(scene) = &self.scene {
            self.current_view.replace(i);
            log::info!("view moved to camera {i}");
            if let Some(camera) = scene.camera(i) {
                self.set_camera(camera, Duration::from_millis(200));
            } else {
                log::error!("camera {i} not found");
            }
        }
    }

    pub fn set_camera<C: Into<PerspectiveCamera>>(
        &mut self,
        camera: C,
        animation_duration: Duration,
    ) {
        let camera: PerspectiveCamera = camera.into();
        if animation_duration.is_zero() {
            self.update_camera(camera.into())
        } else {
            let target_camera = camera.into();
            let a = Animation::new(
                animation_duration,
                false,
                Box::new(Transition::new(
                    self.splatting_args.camera.clone(),
                    target_camera,
                    smoothstep,
                )),
            );
            self.animation = Some((a, true));
        }
    }

    fn update_camera(&mut self, camera: PerspectiveCamera) {
        self.splatting_args.camera = camera;
        self.splatting_args.camera.projection.resize(self.config.width, self.config.height);
    }

    fn save_view(&mut self) {
        let max_scene_id = if let Some(scene) = &self.scene {
            scene.cameras(None).iter().map(|c| c.id).max().unwrap_or(0)
        } else {
            0
        };
        let max_id = self.saved_cameras.iter().map(|c| c.id).max().unwrap_or(0);
        let id = max_id.max(max_scene_id) + 1;
        self.saved_cameras.push(SceneCamera::from_perspective(
            self.splatting_args.camera,
            id.to_string(),
            id,
            Vector2::new(self.config.width, self.config.height),
            Split::Test,
        ));
    }
}

pub fn smoothstep(x: f32) -> f32 {
    return x * x * (3.0 - 2.0 * x);
}

pub async fn open_window<R: Read + Seek + Send + Sync + 'static>(
    file: R,
    scene_file: Option<R>,
    config: RenderConfig,
    pointcloud_file_path: Option<PathBuf>,
    scene_file_path: Option<PathBuf>,
) {
    #[cfg(not(target_arch = "wasm32"))]
    env_logger::init();
    let event_loop = EventLoop::new().unwrap();

    let scene = scene_file.and_then(|f| match Scene::from_json(f) {
        Ok(s) => Some(s),
        Err(err) => {
            log::error!("cannot load scene: {:?}", err);
            None
        }
    });

    let window_size = if let Some(scene) = &scene {
        let camera = scene.camera(0).unwrap();
        let factor = 1200. / camera.width as f32;
        PhysicalSize::new(
            (camera.width as f32 * factor) as u32,
            (camera.height as f32 * factor) as u32,
        )
    } else {
        PhysicalSize::new(800, 600)
    };

    let window = WindowBuilder::new()
        .with_title("web-splats")
        .with_inner_size(window_size)
        .build(&event_loop)
        .unwrap();

    #[cfg(target_arch = "wasm32")]
    {
        use winit::platform::web::WindowExtWebSys;
        // On wasm, append the canvas to the document body
        web_sys::window()
            .and_then(|win| win.document())
            .and_then(|doc| {
                doc.get_element_by_id("loading-display")
                    .unwrap()
                    .set_text_content(Some("Unpacking"));
                doc.body()
            })
            .and_then(|body| {
                let canvas = window.canvas().unwrap();
                canvas.set_id("window-canvas");
                canvas.set_width(body.client_width() as u32);
                canvas.set_height(body.client_height() as u32);
                let elm = web_sys::Element::from(canvas);
                elm.set_attribute("style", "width: 100%; height: 100%;")
                    .unwrap();
                body.append_child(&elm).ok()
            })
            .expect("couldn't append canvas to document body");
    }

    let mut state = WindowContext::new(window, file, &config).await.unwrap();
    state.pointcloud_file_path = pointcloud_file_path;

    if let Some(scene) = scene {
        let init_camera = scene.camera(0).unwrap();
        state.set_scene(scene);
        state.set_camera(init_camera, Duration::ZERO);
        state.start_tracking_shot();
        state.scene_file_path = scene_file_path;
    }

    if let Some(skybox) = &config.skybox {
        if let Err(e) = state.set_env_map(skybox.as_path()) {
            log::error!("failed do set skybox: {e}");
        }
    }

    #[cfg(target_arch = "wasm32")]
    web_sys::window()
        .and_then(|win| win.document())
        .and_then(|doc| {
            doc.get_element_by_id("spinner")
                .unwrap()
                .set_attribute("style", "display:none;")
                .unwrap();
            doc.body()
        });

    let mut last = Instant::now();

    event_loop.run(move |event,target| 
        
        match event {
        Event::WindowEvent {
            ref event,
            window_id,
        } if window_id == state.window.id() && !state.ui_renderer.on_event(&state.window,event) => match event {
            WindowEvent::Resized(physical_size) => {
                state.resize(*physical_size, None);
            }
            WindowEvent::ScaleFactorChanged {
                scale_factor,
                ..
            } => {
                state.scale_factor = *scale_factor as f32;
            }
            WindowEvent::CloseRequested => {log::info!("close!");target.exit()},
            WindowEvent::ModifiersChanged(m)=>{
                state.controller.alt_pressed = m.state().alt_key();
            }
            WindowEvent::KeyboardInput { event, .. } => {
                if let PhysicalKey::Code(key) = event.physical_key{
                if event.state == ElementState::Released{

                    if key == KeyCode::KeyT{
                        if state.animation.is_none(){
                            state.start_tracking_shot();
                        }else{
                            state.stop_animation()
                        }
                    }else if key == KeyCode::KeyU{
                        state.ui_visible = !state.ui_visible;
                        
                    }else if key == KeyCode::KeyC{
                        state.save_view();
                    } else  if key == KeyCode::KeyR && state.controller.alt_pressed{
                        if let Err(err) = state.reload(){
                            log::error!("failed to reload volume: {:?}", err);
                        }   
                    }else if let Some(scene) = &state.scene{

                        let new_camera = 
                        if let Some(num) = key_to_num(key){
                            Some(num as usize)
                        }
                        else if key == KeyCode::KeyR{
                            Some(rand::random::<usize>()%scene.num_cameras())
                        }else if key == KeyCode::KeyN{
                            scene.nearest_camera(state.splatting_args.camera.position,None)
                        }else if key == KeyCode::PageUp{
                            Some(state.current_view.map_or(0, |v|v+1) % scene.num_cameras())
                        }else if key == KeyCode::KeyT{
                            Some(state.current_view.map_or(0, |v|v+1) % scene.num_cameras())
                        }
                        else if key == KeyCode::PageDown{
                            Some(state.current_view.map_or(0, |v|v-1) % scene.num_cameras())
                        }else{None};

                        if let Some(new_camera) = new_camera{
                            state.set_scene_camera(new_camera);
                        }
                    }
                }
                state
                    .controller
                    .process_keyboard(key, event.state == ElementState::Pressed);
            }
            }
            WindowEvent::MouseWheel { delta, .. } => match delta {
                winit::event::MouseScrollDelta::LineDelta(_, dy) => {
                    state.controller.process_scroll(*dy )
                }
                winit::event::MouseScrollDelta::PixelDelta(p) => {
                    state.controller.process_scroll(p.y as f32 / 100.)
                }
            },
            WindowEvent::MouseInput { state:button_state, button, .. }=>{
                match button {
                    winit::event::MouseButton::Left =>                         state.controller.left_mouse_pressed = *button_state == ElementState::Pressed,
                    winit::event::MouseButton::Right => state.controller.right_mouse_pressed = *button_state == ElementState::Pressed,
                    _=>{}
                }
            }
            WindowEvent::RedrawRequested => {
                let now = Instant::now();
                let dt = now-last;
                last = now;
                state.update(dt);
    
                match state.render() {
                    Ok(_) => {}
                    // Reconfigure the surface if lost
                    Err(wgpu::SurfaceError::Lost) => state.resize(state.window.inner_size(), None),
                    // The system is out of memory, we should probably quit
                    Err(wgpu::SurfaceError::OutOfMemory) =>target.exit(),
                    // All other errors (Outdated, Timeout) should be resolved by the next frame
                    Err(e) => println!("error: {:?}", e),
                }
            }
            _ => {}
        },
        Event::DeviceEvent {
            event: DeviceEvent::MouseMotion{ delta, },
            .. // We're not using device_id currently
        } => {
            state.controller.process_mouse(delta.0 as f32, delta.1 as f32)
        }
        
        Event::AboutToWait => {
            // RedrawRequested will only trigger once, unless we manually
            // request it.
            state.window.request_redraw();
        }
        _ => {},
    }).unwrap();
}

#[cfg(target_arch = "wasm32")]
#[wasm_bindgen]
pub async fn run_wasm(pc: Vec<u8>, scene: Option<Vec<u8>>,pc_file:Option<String>,scene_file:Option<String>) {
    use std::{io::Cursor, str::FromStr};

    std::panic::set_hook(Box::new(console_error_panic_hook::hook));
    console_log::init().expect("could not initialize logger");
    let pc_reader = Cursor::new(pc);
    let scene_reader = scene.map(|d: Vec<u8>| Cursor::new(d));

    wasm_bindgen_futures::spawn_local(open_window(
        pc_reader,
        scene_reader,
<<<<<<< HEAD
        RenderConfig { no_vsync: false,skybox:None,hdr:false },
        pc_file.and_then(|s|PathBuf::from_str(s.as_str()).ok()),
        scene_file.and_then(|s|PathBuf::from_str(s.as_str()).ok()),
=======
        RenderConfig {
            no_vsync: false,
            skybox: None,
        },
>>>>>>> 9afd93fa
    ));
}<|MERGE_RESOLUTION|>--- conflicted
+++ resolved
@@ -14,13 +14,7 @@
 use std::time::{Duration, Instant};
 use wgpu::{util::DeviceExt, Backends, Extent3d};
 
-<<<<<<< HEAD
-use cgmath::{
-    Deg, EuclideanSpace, MetricSpace, Point3, Quaternion, UlpsEq, Vector2, Vector3
-};
-=======
-use cgmath::{Deg, EuclideanSpace, Euler, Point3, Quaternion, UlpsEq, Vector2, Vector3};
->>>>>>> 9afd93fa
+use cgmath::{Deg, EuclideanSpace, Point3, Quaternion, UlpsEq, Vector2, Vector3};
 use egui::Color32;
 use num_traits::One;
 
@@ -48,7 +42,6 @@
 mod pointcloud;
 pub use pointcloud::PointCloud;
 
-mod debug;
 pub mod io;
 
 mod renderer;
@@ -60,7 +53,6 @@
 pub use self::scene::{Scene, SceneCamera, Split};
 
 pub mod gpu_rs;
-mod lines;
 mod ui_renderer;
 mod uniform;
 mod utils;
@@ -91,6 +83,7 @@
         let adapter = wgpu::util::initialize_adapter_from_env_or_default(instance, surface)
             .await
             .unwrap();
+        log::info!("using {}",adapter.get_info().name);
 
         #[cfg(target_arch = "wasm32")]
         let required_features = wgpu::Features::default();
@@ -170,10 +163,6 @@
     saved_cameras: Vec<SceneCamera>,
     #[cfg(feature = "video")]
     cameras_save_path: String,
-
-    line_renderer: lines::LineRenderer,
-    debug_lines: debug::DebugLines,
-
     stopwatch: Option<GPUStopwatch>,
 }
 
@@ -264,7 +253,6 @@
             size.height,
         );
 
-        let line_renderer = lines::LineRenderer::new(device, render_format);
 
         let stopwatch = if cfg!(not(target_arch = "wasm32")) {
             Some(GPUStopwatch::new(device, Some(3)))
@@ -272,7 +260,6 @@
             None
         };
 
-        let debug_lines = debug::DebugLines::new(&pc);
         Ok(Self {
             wgpu_context,
             scale_factor: window.scale_factor() as f32,
@@ -313,9 +300,6 @@
             pointcloud_file_path: None,
             scene_file_path: None,
 
-            line_renderer,
-            debug_lines,
-
             stopwatch,
         })
     }
@@ -346,14 +330,10 @@
                 .configure(&self.wgpu_context.device, &self.config);
             self.display
                 .resize(&self.wgpu_context.device, new_size.width, new_size.height);
-<<<<<<< HEAD
-            
-=======
             self.splatting_args
                 .camera
                 .projection
                 .resize(new_size.width, new_size.height);
->>>>>>> 9afd93fa
             self.splatting_args.viewport = Vector2::new(new_size.width, new_size.height);
             self.splatting_args.camera.projection
             .resize(new_size.width,new_size.height);
@@ -406,9 +386,8 @@
             }
         }
 
-        let mut aabb = self.pc.bbox().clone();
-        aabb.grow_union(self.debug_lines.bbox());
-        self.splatting_args.camera.fit_near_far(&aabb);
+        let aabb = self.pc.bbox();
+        self.splatting_args.camera.fit_near_far(aabb);
     }
 
     fn render(&mut self) -> Result<(), wgpu::SurfaceError> {
@@ -442,8 +421,7 @@
         let redraw = self
             .render_settings_hash
             .and_then(|v| Some(v != settings_hash))
-            .unwrap_or(true)
-            || self.debug_lines.any_visible();
+            .unwrap_or(true);
 
         if redraw {
             self.renderer.prepare(
@@ -457,12 +435,6 @@
             self.render_settings_hash.replace(settings_hash);
         }
 
-        self.line_renderer.prepare(
-            &mut encoder,
-            &self.wgpu_context.queue,
-            &self.wgpu_context.device,
-            &self.debug_lines.visible_lines(),
-        );
         if let Some(stopwatch) = &mut self.stopwatch {
             stopwatch.start(&mut encoder, "rasterization").unwrap();
         }
@@ -485,9 +457,6 @@
                 ..Default::default()
             });
             self.renderer.render(&mut render_pass, &self.pc);
-
-            self.line_renderer
-                .render(&mut render_pass, self.renderer.camera());
         }
         if let Some(stopwatch) = &mut self.stopwatch {
             stopwatch.stop(&mut encoder, "rasterization").unwrap();
@@ -534,7 +503,6 @@
 
     fn set_scene(&mut self, scene: Scene) {
         self.splatting_args.scene_extend = Some(scene.extend());
-        self.debug_lines.set_scene(&scene);
         let mut center = Point3::origin();
         for c in scene.cameras(None) {
             let z_axis: Vector3<f32> = c.rotation[2].into();
@@ -593,7 +561,6 @@
     fn start_tracking_shot(&mut self) {
         if self.saved_cameras.len() > 1 {
             let shot = TrackingShot::from_cameras(self.saved_cameras.clone());
-            self.debug_lines.set_tracking_shot(&shot);
             let a = Animation::new(
                 Duration::from_secs_f32(self.saved_cameras.len() as f32 * 2.),
                 true,
@@ -742,10 +709,9 @@
     state.pointcloud_file_path = pointcloud_file_path;
 
     if let Some(scene) = scene {
-        let init_camera = scene.camera(0).unwrap();
+        let init_camera = scene.cameras(None)[0].clone();
         state.set_scene(scene);
-        state.set_camera(init_camera, Duration::ZERO);
-        state.start_tracking_shot();
+        state.set_scene_camera(0);
         state.scene_file_path = scene_file_path;
     }
 
@@ -898,15 +864,8 @@
     wasm_bindgen_futures::spawn_local(open_window(
         pc_reader,
         scene_reader,
-<<<<<<< HEAD
         RenderConfig { no_vsync: false,skybox:None,hdr:false },
         pc_file.and_then(|s|PathBuf::from_str(s.as_str()).ok()),
         scene_file.and_then(|s|PathBuf::from_str(s.as_str()).ok()),
-=======
-        RenderConfig {
-            no_vsync: false,
-            skybox: None,
-        },
->>>>>>> 9afd93fa
     ));
 }