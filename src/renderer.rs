--- conflicted
+++ resolved
@@ -26,9 +26,6 @@
     pub stopwatch: GPUStopwatch,
     sorter: GPURSSorter,
     sorter_suff: Option<PointCloudSortStuff>,
-    target_view: wgpu::TextureView,
-    render_target: wgpu::BindGroup,
-    display: Display,
 }
 
 impl GaussianRenderer {
@@ -38,8 +35,6 @@
         color_format: wgpu::TextureFormat,
         sh_deg: u32,
         float: bool,
-        width: u32,
-        height: u32,
     ) -> Self {
         let pipeline_layout = device.create_pipeline_layout(&wgpu::PipelineLayoutDescriptor {
             label: Some("render pipeline layout"),
@@ -109,9 +104,6 @@
 
         let camera = UniformBuffer::new_default(device, Some("camera uniform buffer"));
         let preprocess = PreprocessPipeline::new(device, sh_deg, float);
-        let (target_view, render_target) =
-            Self::create_render_target(device, color_format, width, height);
-        let display = Display::new(device, color_format);
         GaussianRenderer {
             pipeline,
             camera,
@@ -123,53 +115,7 @@
             stopwatch,
             sorter,
             sorter_suff: None,
-            render_target,
-            target_view,
-            display,
         }
-    }
-
-    fn create_render_target(
-        device: &wgpu::Device,
-        format: wgpu::TextureFormat,
-        width: u32,
-        height: u32,
-    ) -> (wgpu::TextureView, wgpu::BindGroup) {
-        let texture = device.create_texture(&wgpu::TextureDescriptor {
-            label: Some("display render image"),
-            size: Extent3d {
-                width,
-                height,
-                depth_or_array_layers: 1,
-            },
-            mip_level_count: 1,
-            sample_count: 1,
-            dimension: wgpu::TextureDimension::D2,
-            format,
-            usage: wgpu::TextureUsages::TEXTURE_BINDING | wgpu::TextureUsages::RENDER_ATTACHMENT,
-            view_formats: &[],
-        });
-        let texture_view = texture.create_view(&Default::default());
-        let sampler = device.create_sampler(&wgpu::SamplerDescriptor {
-            mag_filter: wgpu::FilterMode::Linear,
-            min_filter: wgpu::FilterMode::Linear,
-            ..Default::default()
-        });
-        let bind_group = device.create_bind_group(&wgpu::BindGroupDescriptor {
-            label: Some("render target bind group"),
-            layout: &Display::bind_group_layout(device),
-            entries: &[
-                wgpu::BindGroupEntry {
-                    binding: 0,
-                    resource: wgpu::BindingResource::TextureView(&texture_view),
-                },
-                wgpu::BindGroupEntry {
-                    binding: 1,
-                    resource: wgpu::BindingResource::Sampler(&sampler),
-                },
-            ],
-        });
-        return (texture_view, bind_group);
     }
 
     fn preprocess<'a>(
@@ -236,7 +182,7 @@
         target: &wgpu::TextureView,
     ) {
         let mut encoder = device.create_command_encoder(&wgpu::CommandEncoderDescriptor {
-            label: Some("Render Encoder Compare"),
+            label: Some("Render Encoder"),
         });
         {
             if self.sorter_suff.is_none()
@@ -284,15 +230,11 @@
                 let mut render_pass = encoder.begin_render_pass(&wgpu::RenderPassDescriptor {
                     label: Some("render pass"),
                     color_attachments: &[Some(wgpu::RenderPassColorAttachment {
-                        view: &self.target_view,
+                        view: target,
                         resolve_target: None,
                         ops: wgpu::Operations {
                             load: wgpu::LoadOp::Clear(wgpu::Color::BLACK),
-<<<<<<< HEAD
-                            store: false,
-=======
                             store: wgpu::StoreOp::Store,
->>>>>>> 87e352d9
                         },
                     })],
                     ..Default::default()
@@ -308,8 +250,6 @@
 
                 render_pass.draw_indirect(&self.draw_indirect_buffer, 0);
             }
-            self.display
-                .display(&mut encoder, target, &self.render_target);
         }
         #[cfg(not(target_arch = "wasm32"))]
         self.stopwatch.stop(&mut encoder, "rasterization").unwrap();
@@ -490,10 +430,19 @@
 
 pub struct Display {
     pipeline: wgpu::RenderPipeline,
+    bind_group: wgpu::BindGroup,
+    format: wgpu::TextureFormat,
+    view: wgpu::TextureView,
 }
 
 impl Display {
-    pub fn new(device: &wgpu::Device, target_format: wgpu::TextureFormat) -> Self {
+    pub fn new(
+        device: &wgpu::Device,
+        source_format: wgpu::TextureFormat,
+        target_format: wgpu::TextureFormat,
+        width: u32,
+        height: u32,
+    ) -> Self {
         let pipeline_layout = device.create_pipeline_layout(&wgpu::PipelineLayoutDescriptor {
             label: Some("display pipeline layout"),
             bind_group_layouts: &[&Self::bind_group_layout(device)],
@@ -525,7 +474,60 @@
             }),
             multiview: None,
         });
-        Self { pipeline }
+        let (view, bind_group) = Self::create_render_target(device, source_format, width, height);
+        Self {
+            pipeline,
+            view,
+            format: source_format,
+            bind_group,
+        }
+    }
+
+    pub fn texture(&self) -> &wgpu::TextureView {
+        &self.view
+    }
+
+    fn create_render_target(
+        device: &wgpu::Device,
+        format: wgpu::TextureFormat,
+        width: u32,
+        height: u32,
+    ) -> (wgpu::TextureView, wgpu::BindGroup) {
+        let texture = device.create_texture(&wgpu::TextureDescriptor {
+            label: Some("display render image"),
+            size: Extent3d {
+                width,
+                height,
+                depth_or_array_layers: 1,
+            },
+            mip_level_count: 1,
+            sample_count: 1,
+            dimension: wgpu::TextureDimension::D2,
+            format,
+            usage: wgpu::TextureUsages::TEXTURE_BINDING | wgpu::TextureUsages::RENDER_ATTACHMENT,
+            view_formats: &[],
+        });
+        let texture_view = texture.create_view(&Default::default());
+        let sampler = device.create_sampler(&wgpu::SamplerDescriptor {
+            mag_filter: wgpu::FilterMode::Linear,
+            min_filter: wgpu::FilterMode::Linear,
+            ..Default::default()
+        });
+        let bind_group = device.create_bind_group(&wgpu::BindGroupDescriptor {
+            label: Some("render target bind group"),
+            layout: &Display::bind_group_layout(device),
+            entries: &[
+                wgpu::BindGroupEntry {
+                    binding: 0,
+                    resource: wgpu::BindingResource::TextureView(&texture_view),
+                },
+                wgpu::BindGroupEntry {
+                    binding: 1,
+                    resource: wgpu::BindingResource::Sampler(&sampler),
+                },
+            ],
+        });
+        return (texture_view, bind_group);
     }
 
     pub fn bind_group_layout(device: &wgpu::Device) -> wgpu::BindGroupLayout {
@@ -552,26 +554,26 @@
         })
     }
 
-    pub fn display(
-        &self,
-        encoder: &mut wgpu::CommandEncoder,
-        target_view: &wgpu::TextureView,
-        target: &wgpu::BindGroup,
-    ) {
+    pub fn resize(&mut self, device: &wgpu::Device, width: u32, height: u32) {
+        let (view, bind_group) = Self::create_render_target(device, self.format, width, height);
+        self.bind_group = bind_group;
+        self.view = view;
+    }
+
+    pub fn render(&self, encoder: &mut wgpu::CommandEncoder, target: &wgpu::TextureView) {
         let mut render_pass = encoder.begin_render_pass(&wgpu::RenderPassDescriptor {
             label: Some("render pass"),
             color_attachments: &[Some(wgpu::RenderPassColorAttachment {
-                view: target_view,
+                view: target,
                 resolve_target: None,
                 ops: wgpu::Operations {
                     load: wgpu::LoadOp::Load,
-                    store: true,
+                    store: wgpu::StoreOp::Store,
                 },
             })],
-            depth_stencil_attachment: None,
-        });
-
-        render_pass.set_bind_group(0, target, &[]);
+            ..Default::default()
+        });
+        render_pass.set_bind_group(0, &self.bind_group, &[]);
         render_pass.set_pipeline(&self.pipeline);
 
         render_pass.draw(0..4, 0..1);
